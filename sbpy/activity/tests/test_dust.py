--- conflicted
+++ resolved
@@ -57,7 +57,6 @@
         afrho = Afrho.from_fluxd(nu, fluxd, aper, eph, S=S)
         assert np.isclose(afrho.cm, 1000.0)
 
-<<<<<<< HEAD
     def test_from_filt(self):
         """HST/WFC3 photometry of C/2013 A1 (Siding Spring) (Li et al. 2014).
 
@@ -131,8 +130,6 @@
         afrho = Afrho.from_mag(bandpass, mag, unit, rho, eph)
         assert np.isclose(afrho.cm, afrho0, rtol=unc)
 
-=======
->>>>>>> 8f8fdeb8
     def test_fluxd(self):
         afrho = Afrho(1000, 'cm')
         aper = 1 * u.arcsec
